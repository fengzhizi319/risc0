--- conflicted
+++ resolved
@@ -250,11 +250,7 @@
         build("../../risc0/zkvm/methods/guest/Cargo.toml");
         compare_image_id(
             "risc0_zkvm_methods_guest/hello_commit",
-<<<<<<< HEAD
-            "14bb8048c43094d0a26b967d37b23613bde7a542f81f00cf5910fc3664bf2ad6",
-=======
             "ae0cbed14e239e0d1e511003f85b85bd0d18ea94ee1f6d05d8b9dc1487479b76",
->>>>>>> fd8ec801
         );
     }
 }