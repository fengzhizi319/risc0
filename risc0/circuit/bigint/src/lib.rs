// Copyright 2024 RISC Zero, Inc.
//
// Licensed under the Apache License, Version 2.0 (the "License");
// you may not use this file except in compliance with the License.
// You may obtain a copy of the License at
//
//     http://www.apache.org/licenses/LICENSE-2.0
//
// Unless required by applicable law or agreed to in writing, software
// distributed under the License is distributed on an "AS IS" BASIS,
// WITHOUT WARRANTIES OR CONDITIONS OF ANY KIND, either express or implied.
// See the License for the specific language governing permissions and
// limitations under the License.

pub mod byte_poly;
mod codegen_prelude;
pub mod rsa;
#[cfg(feature = "prove")]
pub mod zkr;

#[cfg(not(target_os = "zkvm"))]
mod host;
#[cfg(not(target_os = "zkvm"))]
pub use host::*;

#[cfg(target_os = "zkvm")]
mod guest;
#[cfg(target_os = "zkvm")]
pub use guest::*;

#[cfg(not(feature = "make_control_ids"))]
pub(crate) mod control_id;

#[cfg(test)]
mod op_tests;
#[cfg(test)]
#[cfg(feature = "prove")]
mod rsa_tests;
#[cfg(test)]
mod test_harness;

pub(crate) mod generated {
    #![allow(dead_code)]
    #![allow(clippy::all)]

    use crate::codegen_prelude::*;
    include! {"bigint.rs.inc"}
}

use std::borrow::Borrow;

use anyhow::{ensure, Context, Result};
use byte_poly::{BytePoly, BITS_PER_COEFF};
use num_bigint::BigUint;
use risc0_binfmt::{tagged_list, Digestible};
use risc0_circuit_recursion::CHECKED_COEFFS_PER_POLY;
use risc0_zkp::core::{digest::Digest, hash::sha::Sha256};

pub use generated::PROGRAMS;

// PO2 to use to execute bigint ZKRs.
pub const BIGINT_PO2: usize = 18;

const CLAIM_LIST_TAG: &str = "risc0.BigIntClaims";

#[derive(Default, Debug)]
pub struct BigIntContext {
    pub in_values: Vec<BigUint>,

    pub constant_witness: Vec<BytePoly>,
    pub public_witness: Vec<BytePoly>,
    pub private_witness: Vec<BytePoly>,
}

/// Information about a big integer included in a bigint witness.
#[derive(Debug)]
pub struct WitnessInfo {
    pub bits: usize,
    pub label: usize,
    pub public: bool,
    pub min_bits: usize,
}

impl WitnessInfo {
    // Number of coefficients/field elements used by this bigint
    pub fn coeffs(&self) -> usize {
        const ROUND_WIDTH: usize = BITS_PER_COEFF * CHECKED_COEFFS_PER_POLY;
        let polys = self.bits.div_ceil(ROUND_WIDTH);
        polys * CHECKED_COEFFS_PER_POLY
    }
}

pub struct BigIntProgram<'a> {
    pub name: &'a str,
    pub witness_info: &'a [WitnessInfo],
    pub unconstrained_eval_fn: fn(&mut BigIntContext) -> anyhow::Result<()>,
    // Control ID of this program
    pub control_id: Digest,
    // Control root of a merkle tree with a single element containing control_id
    pub control_root: Digest,
    // Number of claims to be verified per invocation of the ZKR
    pub iters: usize,
}

#[derive(Debug, Clone)]
pub struct BigIntClaim {
    pub public_witness: Vec<BytePoly>,
}

impl BigIntClaim {
    pub fn new(public_witness: Vec<BytePoly>) -> Self {
        BigIntClaim { public_witness }
    }

    pub fn from_biguints(
        prog_info: &BigIntProgram,
        biguints: &[impl ToOwned<Owned = BigUint>],
    ) -> Self {
        assert_eq!(biguints.len(), prog_info.witness_info.len());
        let public_witness: Vec<BytePoly> = biguints
            .iter()
            .zip(prog_info.witness_info.iter())
            .map(|(val, wit_info)| BytePoly::from_biguint(val.to_owned(), wit_info.coeffs()))
            .collect();
        BigIntClaim { public_witness }
    }
}

impl Digestible for BigIntClaim {
    fn digest<S: Sha256>(&self) -> Digest {
        let mut u32s: Vec<u32> = Vec::new();

        for wit in self.public_witness.iter() {
            u32s.extend(wit.clone().into_padded_u32s())
        }

        tracing::trace!("digest of {} u32s: {:x?}", u32s.len(), u32s);
        *S::hash_raw_data_slice(&u32s)
    }
}

pub(crate) fn claim_list_digest<S: Sha256>(
    prog: &BigIntProgram,
    claims: &[impl Borrow<BigIntClaim>],
) -> Result<Digest> {
    ensure!(
        claims.len() <= prog.iters,
        "Tried to verify {} claims in a {}-claim bigint program",
        claims.len(),
        prog.iters
    );
    let mut digests: Vec<Digest> = Vec::with_capacity(prog.iters);
    digests.extend(
        claims
            .iter()
            .map(Borrow::borrow)
            .map(Digestible::digest::<S>),
    );
    digests.resize(
        prog.iters,
        *digests
            .last()
            .context("At least one claim must be specified in a list of claims")?,
    );
    Ok(tagged_list::<S>(CLAIM_LIST_TAG, &digests))
}

pub(crate) fn pad_claim_list<'a>(
    prog: &BigIntProgram,
    claims: &'a [impl Borrow<BigIntClaim>],
) -> Result<Vec<&'a BigIntClaim>> {
    ensure!(
        claims.len() <= prog.iters,
        "Tried to verify {} claims in a {}-claim bigint program",
        claims.len(),
        prog.iters
    );
    let mut claim_refs: Vec<&BigIntClaim> = Vec::with_capacity(prog.iters);
    claim_refs.extend(claims.iter().map(Borrow::borrow));
    claim_refs.resize(
        prog.iters,
        claim_refs
            .last()
            .context("At least one claim must be specified in a list of claims")?,
    );
    Ok(claim_refs)
<<<<<<< HEAD
}

pub(crate) mod generated {
    #![allow(dead_code)]
    #![allow(clippy::all)]

    use crate::codegen_prelude::*;
    include! {"bigint.rs.inc"}
}

pub use generated::PROGRAMS;

#[cfg(not(feature = "make_control_ids"))]
pub(crate) mod control_id;

#[cfg(test)]
mod op_tests;
#[cfg(test)]
#[cfg(feature = "prove")]
mod rsa_tests;
#[cfg(test)]
mod test_harness;
=======
}
>>>>>>> 2cdcd8f3
<|MERGE_RESOLUTION|>--- conflicted
+++ resolved
@@ -184,29 +184,4 @@
             .context("At least one claim must be specified in a list of claims")?,
     );
     Ok(claim_refs)
-<<<<<<< HEAD
-}
-
-pub(crate) mod generated {
-    #![allow(dead_code)]
-    #![allow(clippy::all)]
-
-    use crate::codegen_prelude::*;
-    include! {"bigint.rs.inc"}
-}
-
-pub use generated::PROGRAMS;
-
-#[cfg(not(feature = "make_control_ids"))]
-pub(crate) mod control_id;
-
-#[cfg(test)]
-mod op_tests;
-#[cfg(test)]
-#[cfg(feature = "prove")]
-mod rsa_tests;
-#[cfg(test)]
-mod test_harness;
-=======
-}
->>>>>>> 2cdcd8f3
+}